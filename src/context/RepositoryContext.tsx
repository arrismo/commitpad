--- conflicted
+++ resolved
@@ -26,20 +26,6 @@
   const [error, setError] = useState<string | null>(null);
 
   useEffect(() => {
-<<<<<<< HEAD
-    // Load selected repository from localStorage only after auth is fully loaded and authenticated
-    if (!authState.loading && authState.isAuthenticated) {
-      const storedRepo = localStorage.getItem(SELECTED_REPO_KEY);
-      if (storedRepo) {
-        try {
-          setSelectedRepository(JSON.parse(storedRepo));
-        } catch (e) {
-          localStorage.removeItem(SELECTED_REPO_KEY);
-        }
-      }
-    }
-  }, [authState.loading, authState.isAuthenticated]);
-=======
     // Load selected repository from Supabase
     const loadSelectedRepository = async () => {
       if (!authState.isAuthenticated || !authState.user) return;
@@ -80,7 +66,6 @@
     
     loadSelectedRepository();
   }, [authState.isAuthenticated, authState.user]);
->>>>>>> 131b1110
 
   const fetchRepositories = useCallback(async () => {
     if (!authState.isAuthenticated || !authState.user) return;
